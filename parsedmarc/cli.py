--- conflicted
+++ resolved
@@ -585,9 +585,7 @@
                 opts.syslog_port = syslog_config["port"]
             else:
                 opts.syslog_port = 514
-
-<<<<<<< HEAD
-=======
+    
         if "gmail_api" in config.sections():
             gmail_api_config = config["gmail_api"]
             opts.gmail_api_credentials_file = gmail_api_config.get("credentials_file",None)
@@ -599,9 +597,6 @@
             opts.gmail_api_delete = gmail_api_config.getboolean("delete",None)
             opts.gmail_api_test = gmail_api_config.getboolean("test",False)
 
-
-    logging.basicConfig(level=logging.WARNING)
->>>>>>> d76b0adc
     logger.setLevel(logging.WARNING)
 
     if opts.verbose:
