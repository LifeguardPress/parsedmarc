# -*- coding: utf-8 -*-

import logging
from collections import OrderedDict

from elasticsearch_dsl.search import Q
from elasticsearch_dsl import connections, Object, Document, Index, Nested, \
    InnerDoc, Integer, Text, Boolean, Ip, Date, Search
from elasticsearch.helpers import reindex


from parsedmarc.utils import human_timestamp_to_datetime
from parsedmarc import InvalidForensicReport

logger = logging.getLogger("parsedmarc")


class ElasticsearchError(Exception):
    """Raised when an Elasticsearch error occurs"""


class _PolicyOverride(InnerDoc):
    type = Text()
    comment = Text()


class _PublishedPolicy(InnerDoc):
    domain = Text()
    adkim = Text()
    aspf = Text()
    p = Text()
    sp = Text()
    pct = Integer()
    fo = Text()


class _DKIMResult(InnerDoc):
    domain = Text()
    selector = Text()
    result = Text()


class _SPFResult(InnerDoc):
    domain = Text()
    scope = Text()
    results = Text()


class _AggregateReportDoc(Document):
    class Index:
        name = "dmarc_aggregate"

    xml_schema = Text()
    org_name = Text()
    org_email = Text()
    org_extra_contact_info = Text()
    report_id = Text()
    date_range = Date()
    date_begin = Date()
    date_end = Date()
    errors = Text()
    published_policy = Object(_PublishedPolicy)
    source_ip_address = Ip()
    source_country = Text()
    source_reverse_dns = Text()
    source_Base_domain = Text()
    message_count = Integer
    disposition = Text()
    dkim_aligned = Boolean()
    spf_aligned = Boolean()
    passed_dmarc = Boolean()
    policy_overrides = Nested(_PolicyOverride)
    header_from = Text()
    envelope_from = Text()
    envelope_to = Text()
    dkim_results = Nested(_DKIMResult)
    spf_results = Nested(_SPFResult)

    def add_policy_override(self, type_, comment):
        self.policy_overrides.append(_PolicyOverride(type=type_,
                                                     comment=comment))

    def add_dkim_result(self, domain, selector, result):
        self.dkim_results.append(_DKIMResult(domain=domain,
                                             selector=selector,
                                             result=result))

    def add_spf_result(self, domain, scope, result):
        self.spf_results.append(_SPFResult(domain=domain,
                                           scope=scope,
                                           result=result))

    def save(self, ** kwargs):
        self.passed_dmarc = False
        self.passed_dmarc = self.spf_aligned or self.dkim_aligned

        return super().save(** kwargs)


class _EmailAddressDoc(InnerDoc):
    display_name = Text()
    address = Text()


class _EmailAttachmentDoc(Document):
    filename = Text()
    content_type = Text()
    sha256 = Text()


class _ForensicSampleDoc(InnerDoc):
    raw = Text()
    headers = Object()
    headers_only = Boolean()
    to = Nested(_EmailAddressDoc)
    subject = Text()
    filename_safe_subject = Text()
    _from = Object(_EmailAddressDoc)
    date = Date()
    reply_to = Nested(_EmailAddressDoc)
    cc = Nested(_EmailAddressDoc)
    bcc = Nested(_EmailAddressDoc)
    body = Text()
    attachments = Nested(_EmailAttachmentDoc)

    def add_to(self, display_name, address):
        self.to.append(_EmailAddressDoc(display_name=display_name,
                                        address=address))

    def add_reply_to(self, display_name, address):
        self.reply_to.append(_EmailAddressDoc(display_name=display_name,
                                              address=address))

    def add_cc(self, display_name, address):
        self.cc.append(_EmailAddressDoc(display_name=display_name,
                                        address=address))

    def add_bcc(self, display_name, address):
        self.bcc.append(_EmailAddressDoc(display_name=display_name,
                                         address=address))

    def add_attachment(self, filename, content_type, sha256):
        self.attachments.append(_EmailAttachmentDoc(filename=filename,
                                content_type=content_type, sha256=sha256))


class _ForensicReportDoc(Document):
    class Index:
        name = "dmarc_forensic"

    feedback_type = Text()
    user_agent = Text()
    version = Text()
    original_mail_from = Text()
    arrival_date = Date()
    domain = Text()
    original_envelope_id = Text()
    authentication_results = Text()
    delivery_results = Text()
    source_ip_address = Ip()
    source_country = Text()
    source_reverse_dns = Text()
    source_authentication_mechanisms = Text()
    source_auth_failures = Text()
    dkim_domain = Text()
    original_rcpt_to = Text()
    sample = Object(_ForensicSampleDoc)


class AlreadySaved(ValueError):
    """Raised when a report to be saved matches an existing report"""


def set_hosts(hosts, use_ssl=False, ssl_cert_path=None,
              username=None, password=None, timeout=60.0):
    """
    Sets the Elasticsearch hosts to use

    Args:
        hosts (str): A single hostname or URL, or list of hostnames or URLs
        use_ssl (bool): Use a HTTPS connection to the server
        ssl_cert_path (str): Path to the certificate chain
        username (str): The username to use for authentication
        password (str): The password to use for authentication
        timeout (float): Timeout in seconds
    """
    if type(hosts) != list:
        hosts = [hosts]
    conn_params = {
        "hosts": hosts,
        "timeout": timeout
    }
    if use_ssl:
        conn_params['use_ssl'] = True
        if ssl_cert_path:
            conn_params['verify_certs'] = True
            conn_params['ca_certs'] = ssl_cert_path
        else:
            conn_params['verify_certs'] = False
    if username:
        conn_params['http_auth'] = (username+":"+password)
    connections.create_connection(**conn_params)


def create_indexes(names, settings=None):
    """
    Create Elasticsearch indexes

    Args:
        names (list): A list of index names
        settings (dict): Index settings

    """
    for name in names:
        index = Index(name)
        try:
            if not index.exists():
                logger.debug("Creating Elasticsearch index: {0}".format(name))
                if settings is None:
                    index.settings(number_of_shards=1,
                                   number_of_replicas=1)
                else:
                    index.settings(**settings)
                index.create()
        except Exception as e:
            raise ElasticsearchError(
                "Elasticsearch error: {0}".format(e.__str__()))


def migrate_indexes(aggregate_indexes=None, forensic_indexes=None):
    """
    Updates index mappings

    Args:
        aggregate_indexes (list): A list of aggregate index names
        forensic_indexes (list): A list of forensic index names
    """
    version = 2
    if aggregate_indexes is None:
        aggregate_indexes = []
    if forensic_indexes is None:
        forensic_indexes = []
    for aggregate_index_name in aggregate_indexes:
        if not Index(aggregate_index_name).exists():
            continue
        aggregate_index = Index(aggregate_index_name)
        doc = "doc"
        fo_field = "published_policy.fo"
        fo = "fo"
        fo_mapping = aggregate_index.get_field_mapping(fields=[fo_field])
        fo_mapping = fo_mapping[list(fo_mapping.keys())[0]]["mappings"]
        if doc not in fo_mapping:
            continue

        fo_mapping = fo_mapping[doc][fo_field]["mapping"][fo]
        fo_type = fo_mapping["type"]
        if fo_type == "long":
            new_index_name = "{0}-v{1}".format(aggregate_index_name, version)
            body = {"properties": {"published_policy.fo": {
                "type": "text",
                "fields": {
                    "keyword": {
                        "type": "keyword",
                        "ignore_above": 256
                    }
                }
            }
            }
            }
            Index(new_index_name).create()
            Index(new_index_name).put_mapping(doc_type=doc, body=body)
            reindex(connections.get_connection(), aggregate_index_name,
                    new_index_name)
            Index(aggregate_index_name).delete()

    for forensic_index in forensic_indexes:
        pass


def save_aggregate_report_to_elasticsearch(aggregate_report,
                                           index_suffix=None,
                                           monthly_indexes=False,
                                           number_of_shards=1,
                                           number_of_replicas=1):
    """
    Saves a parsed DMARC aggregate report to ElasticSearch

    Args:
        aggregate_report (OrderedDict): A parsed forensic report
        index_suffix (str): The suffix of the name of the index to save to
        monthly_indexes (bool): Use monthly indexes instead of daily indexes
        number_of_shards (int): The number of shards to use in the index
        number_of_replicas (int): The number of replicas to use in the index

    Raises:
            AlreadySaved
    """
    logger.info("Saving aggregate report to Elasticsearch")
    aggregate_report = aggregate_report.copy()
    metadata = aggregate_report["report_metadata"]
    org_name = metadata["org_name"]
    report_id = metadata["report_id"]
    domain = aggregate_report["policy_published"]["domain"]
<<<<<<< HEAD
    begin_date = human_timestamp_to_datetime(metadata["begin_date"], to_utc=True)
    end_date = human_timestamp_to_datetime(metadata["end_date"], to_utc=True)
=======
    begin_date = human_timestamp_to_datetime(metadata["begin_date"],
                                             to_utc=True)
    end_date = human_timestamp_to_datetime(metadata["end_date"],
                                           to_utc=True)
>>>>>>> 6d689ca8
    begin_date_human = begin_date.strftime("%Y-%m-%d %H:%M:%SZ")
    end_date_human = end_date.strftime("%Y-%m-%d %H:%M:%SZ")
    if monthly_indexes:
        index_date = begin_date.strftime("%Y-%m")
    else:
        index_date = begin_date.strftime("%Y-%m-%d")
    aggregate_report["begin_date"] = begin_date
    aggregate_report["end_date"] = end_date
    date_range = [aggregate_report["begin_date"],
                  aggregate_report["end_date"]]

    org_name_query = Q(dict(match_phrase=dict(org_name=org_name)))
    report_id_query = Q(dict(match_phrase=dict(report_id=report_id)))
    domain_query = Q(dict(match_phrase={"published_policy.domain": domain}))
    begin_date_query = Q(dict(match=dict(date_begin=begin_date)))
    end_date_query = Q(dict(match=dict(date_end=end_date)))

    if index_suffix is not None:
        search = Search(index="dmarc_aggregate_{0}*".format(index_suffix))
    else:
        search = Search(index="dmarc_aggregate*")
    query = org_name_query & report_id_query & domain_query
    query = query & begin_date_query & end_date_query
    search.query = query

    existing = search.execute()
    if len(existing) > 0:
        raise AlreadySaved("An aggregate report ID {0} from {1} about {2} "
                           "with a date range of {3} UTC to {4} UTC already "
                           "exists in "
                           "Elasticsearch".format(report_id,
                                                  org_name,
                                                  domain,
                                                  begin_date_human,
                                                  end_date_human))
    published_policy = _PublishedPolicy(
        domain=aggregate_report["policy_published"]["domain"],
        adkim=aggregate_report["policy_published"]["adkim"],
        aspf=aggregate_report["policy_published"]["aspf"],
        p=aggregate_report["policy_published"]["p"],
        sp=aggregate_report["policy_published"]["sp"],
        pct=aggregate_report["policy_published"]["pct"],
        fo=aggregate_report["policy_published"]["fo"]
    )

    for record in aggregate_report["records"]:
        agg_doc = _AggregateReportDoc(
            xml_schema=aggregate_report["xml_schema"],
            org_name=metadata["org_name"],
            org_email=metadata["org_email"],
            org_extra_contact_info=metadata["org_extra_contact_info"],
            report_id=metadata["report_id"],
            date_range=date_range,
            date_begin=aggregate_report["begin_date"],
            date_end=aggregate_report["end_date"],
            errors=metadata["errors"],
            published_policy=published_policy,
            source_ip_address=record["source"]["ip_address"],
            source_country=record["source"]["country"],
            source_reverse_dns=record["source"]["reverse_dns"],
            source_base_domain=record["source"]["base_domain"],
            message_count=record["count"],
            disposition=record["policy_evaluated"]["disposition"],
            dkim_aligned=record["policy_evaluated"]["dkim"] is not None and
            record["policy_evaluated"]["dkim"].lower() == "pass",
            spf_aligned=record["policy_evaluated"]["spf"] is not None and
            record["policy_evaluated"]["spf"].lower() == "pass",
            header_from=record["identifiers"]["header_from"],
            envelope_from=record["identifiers"]["envelope_from"],
            envelope_to=record["identifiers"]["envelope_to"]
        )

        for override in record["policy_evaluated"]["policy_override_reasons"]:
            agg_doc.add_policy_override(type_=override["type"],
                                        comment=override["comment"])

        for dkim_result in record["auth_results"]["dkim"]:
            agg_doc.add_dkim_result(domain=dkim_result["domain"],
                                    selector=dkim_result["selector"],
                                    result=dkim_result["result"])

        for spf_result in record["auth_results"]["spf"]:
            agg_doc.add_spf_result(domain=spf_result["domain"],
                                   scope=spf_result["scope"],
                                   result=spf_result["result"])

        index = "dmarc_aggregate"
        if index_suffix:
            index = "{0}_{1}".format(index, index_suffix)
        index = "{0}-{1}".format(index, index_date)
        index_settings = dict(number_of_shards=number_of_shards,
                              number_of_replicas=number_of_replicas)
        create_indexes([index], index_settings)
        agg_doc.meta.index = index

        try:
            agg_doc.save()
        except Exception as e:
            raise ElasticsearchError(
                "Elasticsearch error: {0}".format(e.__str__()))


def save_forensic_report_to_elasticsearch(forensic_report,
                                          index_suffix=None,
                                          monthly_indexes=False,
                                          number_of_shards=1,
                                          number_of_replicas=1):
    """
        Saves a parsed DMARC forensic report to ElasticSearch

        Args:
            forensic_report (OrderedDict): A parsed forensic report
            index_suffix (str): The suffix of the name of the index to save to
            monthly_indexes (bool): Use monthly indexes instead of daily
                                    indexes
            number_of_shards (int): The number of shards to use in the index
            number_of_replicas (int): The number of replicas to use in the
                                      index

        Raises:
            AlreadySaved

        """
    logger.info("Saving forensic report to Elasticsearch")
    forensic_report = forensic_report.copy()
    sample_date = None
    if forensic_report["parsed_sample"]["date"] is not None:
        sample_date = forensic_report["parsed_sample"]["date"]
        sample_date = human_timestamp_to_datetime(sample_date)
    original_headers = forensic_report["parsed_sample"]["headers"]
    headers = OrderedDict()
    for original_header in original_headers:
        headers[original_header.lower()] = original_headers[original_header]

    arrival_date_human = forensic_report["arrival_date_utc"]
    arrival_date = human_timestamp_to_datetime(arrival_date_human)

    if index_suffix is not None:
        search = Search(index="dmarc_forensic_{0}*".format(index_suffix))
    else:
        search = Search(index="dmarc_forensic*")
    arrival_query = {"match": {"arrival_date": arrival_date}}
    q = Q(arrival_query)

    from_ = None
    to_ = None
    subject = None
    if "from" in headers:
        from_ = headers["from"]
        from_query = {"match_phrase": {"sample.headers.from": from_}}
        q = q & Q(from_query)
    if "to" in headers:
        to_ = headers["to"]
        to_query = {"match_phrase": {"sample.headers.to": to_}}
        q = q & Q(to_query)
    if "subject" in headers:
        subject = headers["subject"]
        subject_query = {"match_phrase": {"sample.headers.subject": subject}}
        q = q & Q(subject_query)

    search.query = q
    existing = search.execute()

    if len(existing) > 0:
        raise AlreadySaved("A forensic sample to {0} from {1} "
                           "with a subject of {2} and arrival date of {3} "
                           "already exists in "
                           "Elasticsearch".format(to_,
                                                  from_,
                                                  subject,
                                                  arrival_date_human
                                                  ))

    parsed_sample = forensic_report["parsed_sample"]
    sample = _ForensicSampleDoc(
        raw=forensic_report["sample"],
        headers=headers,
        headers_only=forensic_report["sample_headers_only"],
        date=sample_date,
        subject=forensic_report["parsed_sample"]["subject"],
        filename_safe_subject=parsed_sample["filename_safe_subject"],
        body=forensic_report["parsed_sample"]["body"]
    )

    for address in forensic_report["parsed_sample"]["to"]:
        sample.add_to(display_name=address["display_name"],
                      address=address["address"])
    for address in forensic_report["parsed_sample"]["reply_to"]:
        sample.add_reply_to(display_name=address["display_name"],
                            address=address["address"])
    for address in forensic_report["parsed_sample"]["cc"]:
        sample.add_cc(display_name=address["display_name"],
                      address=address["address"])
    for address in forensic_report["parsed_sample"]["bcc"]:
        sample.add_bcc(display_name=address["display_name"],
                       address=address["address"])
    for attachment in forensic_report["parsed_sample"]["attachments"]:
        sample.add_attachment(filename=attachment["filename"],
                              content_type=attachment["mail_content_type"],
                              sha256=attachment["sha256"])
    try:
        forensic_doc = _ForensicReportDoc(
            feedback_type=forensic_report["feedback_type"],
            user_agent=forensic_report["user_agent"],
            version=forensic_report["version"],
            original_mail_from=forensic_report["original_mail_from"],
            arrival_date=arrival_date,
            domain=forensic_report["reported_domain"],
            original_envelope_id=forensic_report["original_envelope_id"],
            authentication_results=forensic_report["authentication_results"],
            delivery_results=forensic_report["delivery_result"],
            source_ip_address=forensic_report["source"]["ip_address"],
            source_country=forensic_report["source"]["country"],
            source_reverse_dns=forensic_report["source"]["reverse_dns"],
            source_base_domain=forensic_report["source"]["base_domain"],
            authentication_mechanisms=forensic_report[
                "authentication_mechanisms"],
            auth_failure=forensic_report["auth_failure"],
            dkim_domain=forensic_report["dkim_domain"],
            original_rcpt_to=forensic_report["original_rcpt_to"],
            sample=sample
        )

        index = "dmarc_forensic"
        if index_suffix:
            index = "{0}_{1}".format(index, index_suffix)
        if monthly_indexes:
            index_date = arrival_date.strftime("%Y-%m")
        else:
            index_date = arrival_date.strftime("%Y-%m-%d")
        index = "{0}-{1}".format(index, index_date)
        index_settings = dict(number_of_shards=number_of_shards,
                              number_of_replicas=number_of_replicas)
        create_indexes([index], index_settings)
        forensic_doc.meta.index = index
        try:
            forensic_doc.save()
        except Exception as e:
            raise ElasticsearchError(
                "Elasticsearch error: {0}".format(e.__str__()))
    except KeyError as e:
        raise InvalidForensicReport(
            "Forensic report missing required field: {0}".format(e.__str__()))<|MERGE_RESOLUTION|>--- conflicted
+++ resolved
@@ -301,15 +301,10 @@
     org_name = metadata["org_name"]
     report_id = metadata["report_id"]
     domain = aggregate_report["policy_published"]["domain"]
-<<<<<<< HEAD
-    begin_date = human_timestamp_to_datetime(metadata["begin_date"], to_utc=True)
-    end_date = human_timestamp_to_datetime(metadata["end_date"], to_utc=True)
-=======
     begin_date = human_timestamp_to_datetime(metadata["begin_date"],
                                              to_utc=True)
     end_date = human_timestamp_to_datetime(metadata["end_date"],
                                            to_utc=True)
->>>>>>> 6d689ca8
     begin_date_human = begin_date.strftime("%Y-%m-%d %H:%M:%SZ")
     end_date_human = end_date.strftime("%Y-%m-%d %H:%M:%SZ")
     if monthly_indexes:
